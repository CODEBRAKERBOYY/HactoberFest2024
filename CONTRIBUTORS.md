<h1>✨Happy Hacktoberfest 2023✨</h1>
<p>Hacktoberfest is a yearly event whiich encourages not only programmers and coders but also non-technical background to contribute in open source and start their journey with open source.</p>
<h1>Star Repo is Mandatory for Hactober Accepting!</h1>

# Message

<p>Enter your Name, Github Link in the given format. Don't try to change anything else!!!</p>
<code>| Name | Github Link |</code>

# List of Contributors

<p>[*] Make sure you have updated your Name, Github link !!!</p>
<br>
  
| Name | Github Link |
| ------|----------|
| HarshwardhanPatil07 | <a href="github.com/HarshwardhanPatil07">Harshwardhan Patil</a> |
| gauravbhaskar080 | <a href="https://github.com/gauravbhaskar080">Gaurav Bhaskar</a> |
| Pisin2020 | <a href="github.com/Pisin2020">Pisin</a> |
| msabhii | <a href="https://github.com/msabhii"> Abhishek Thakur </a> |
| RekhaGiri | <a href="https://github.com/RekhaGiri"> Rekha Giri</a>|
| Shreeraj Bhamare | <a href="https://github.com/shreerajbhamare"> shreerajbhamare</a>|
| Moh Faizan | <a href="https://github.com/faizanusmani06"> Moh Faizan</a>|
<<<<<<< HEAD
| Praneesh Sharma | <a href="https://github.com/Praneesh-Sharma"> Praneesh Sharma </a>|
=======
| Praneesh Sharma | <a href="https://github.com/Praneesh-Sharma"> Praneesh Sharma </a>|
| Naman Bagdiya | <a href="https://github.com/NamanOG"> NamanOG </a>|
| Kevin Malik Fajar | <a href="https://github.com/kevinmf1"> Kevin Malik Fajar </a>|
| Jeelwin | <a href="https://github.com/jeelwin"> Jeelwin </a>|
| Marina J | <a href="https://github.com/marinajcs"> marinajcs </a>|
| Diapk Kurkute| <a href="https://github.com/dipak-01"> dipak-01 </a>|
>>>>>>> 0fa19b38
<|MERGE_RESOLUTION|>--- conflicted
+++ resolved
@@ -21,13 +21,9 @@
 | RekhaGiri | <a href="https://github.com/RekhaGiri"> Rekha Giri</a>|
 | Shreeraj Bhamare | <a href="https://github.com/shreerajbhamare"> shreerajbhamare</a>|
 | Moh Faizan | <a href="https://github.com/faizanusmani06"> Moh Faizan</a>|
-<<<<<<< HEAD
-| Praneesh Sharma | <a href="https://github.com/Praneesh-Sharma"> Praneesh Sharma </a>|
-=======
 | Praneesh Sharma | <a href="https://github.com/Praneesh-Sharma"> Praneesh Sharma </a>|
 | Naman Bagdiya | <a href="https://github.com/NamanOG"> NamanOG </a>|
 | Kevin Malik Fajar | <a href="https://github.com/kevinmf1"> Kevin Malik Fajar </a>|
 | Jeelwin | <a href="https://github.com/jeelwin"> Jeelwin </a>|
 | Marina J | <a href="https://github.com/marinajcs"> marinajcs </a>|
-| Diapk Kurkute| <a href="https://github.com/dipak-01"> dipak-01 </a>|
->>>>>>> 0fa19b38
+| Diapk Kurkute| <a href="https://github.com/dipak-01"> dipak-01 </a>|