<h1>✨Happy Hacktoberfest 2023✨</h1>
<p>Hacktoberfest is a yearly event whiich encourages not only programmers and coders but also non-technical background to contribute in open source and start their journey with open source.</p>
<h1>Star Repo is Mandatory for Hactober Accepting!</h1>  

# Message
<p>Enter your Name, Github Link in the given format. Don't try to change anything else!!!</p>
<code>| Name | Github Link |</code>

# List of Contributors

<p>[*] Make sure you have updated your Name, Github link !!!</p>
<br>
  
| Name | Github Link |
| ------|----------|
| HarshwardhanPatil07 | <a href="github.com/HarshwardhanPatil07">Harshwardhan Patil</a> |
| gauravbhaskar080 | <a href="https://github.com/gauravbhaskar080">Gaurav Bhaskar</a> |
| Pisin2020 | <a href="github.com/Pisin2020">Pisin</a> |
| msabhii | <a href="https://github.com/msabhii"> Abhishek Thakur </a> |
| RekhaGiri | <a href="https://github.com/RekhaGiri"> Rekha Giri</a>|
| Shreeraj Bhamare | <a href="https://github.com/shreerajbhamare"> shreerajbhamare</a>|
| Moh Faizan | <a href="https://github.com/faizanusmani06"> Moh Faizan</a>|
| Praneesh Sharma | <a href="https://github.com/Praneesh-Sharma"> Praneesh Sharma </a>|
| Naman Bagdiya | <a href="https://github.com/NamanOG"> NamanOG </a>|
<<<<<<< HEAD
| Jeelwin | <a href="https://github.com/jeelwin"> Jeelwin </a>|
=======

| Marina J | <a href="https://github.com/marinajcs"> marinajcs </a>|

| Diapk Kurkute| <a href="https://github.com/dipak-01"> dipak-01 </a>|
>>>>>>> 652ad23d
<|MERGE_RESOLUTION|>--- conflicted
+++ resolved
@@ -22,11 +22,11 @@
 | Moh Faizan | <a href="https://github.com/faizanusmani06"> Moh Faizan</a>|
 | Praneesh Sharma | <a href="https://github.com/Praneesh-Sharma"> Praneesh Sharma </a>|
 | Naman Bagdiya | <a href="https://github.com/NamanOG"> NamanOG </a>|
-<<<<<<< HEAD
+
 | Jeelwin | <a href="https://github.com/jeelwin"> Jeelwin </a>|
-=======
+
 
 | Marina J | <a href="https://github.com/marinajcs"> marinajcs </a>|
 
 | Diapk Kurkute| <a href="https://github.com/dipak-01"> dipak-01 </a>|
->>>>>>> 652ad23d
+
